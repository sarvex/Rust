--- conflicted
+++ resolved
@@ -176,12 +176,8 @@
             return s;
         }
         None => {
-<<<<<<< HEAD
-            fail!("no local services for schedulers yet")
-=======
             // Don't fail. Infinite recursion
             abort!("no local services for schedulers yet")
->>>>>>> ee0ce64d
         }
     }
 }
