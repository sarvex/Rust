--- conflicted
+++ resolved
@@ -1124,11 +1124,7 @@
                     Some((DefIdOrName::DefId(def_id), fn_sig.output(), fn_sig.inputs().map_bound(|inputs| &inputs[1..])))
                 }
                 ty::Alias(ty::Opaque, ty::AliasTy { def_id, substs, .. }) => {
-<<<<<<< HEAD
-                    self.tcx.bound_item_bounds(def_id).subst(self.tcx, substs).iter().find_map(|pred| {
-=======
                     self.tcx.item_bounds(def_id).subst(self.tcx, substs).iter().find_map(|pred| {
->>>>>>> 002dbbea
                         if let ty::PredicateKind::Clause(ty::Clause::Projection(proj)) = pred.kind().skip_binder()
                         && Some(proj.projection_ty.def_id) == self.tcx.lang_items().fn_once_output()
                         // args tuple will always be substs[1]
