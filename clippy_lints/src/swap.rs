--- conflicted
+++ resolved
@@ -10,10 +10,7 @@
 use rustc_middle::ty;
 use rustc_session::{declare_lint_pass, declare_tool_lint};
 use rustc_span::source_map::Spanned;
-<<<<<<< HEAD
-=======
 use rustc_span::SyntaxContext;
->>>>>>> 9074da0b
 use rustc_span::{sym, symbol::Ident, Span};
 
 declare_clippy_lint! {
@@ -219,7 +216,6 @@
         }
     }
 }
-<<<<<<< HEAD
 
 fn is_same(cx: &LateContext<'_>, lhs: ExprOrIdent<'_>, rhs: &Expr<'_>) -> bool {
     match lhs {
@@ -243,31 +239,6 @@
     Ident(Ident),
 }
 
-=======
-
-fn is_same(cx: &LateContext<'_>, lhs: ExprOrIdent<'_>, rhs: &Expr<'_>) -> bool {
-    match lhs {
-        ExprOrIdent::Expr(expr) => eq_expr_value(cx, expr, rhs),
-        ExprOrIdent::Ident(ident) => {
-            if let ExprKind::Path(QPath::Resolved(None, path)) = rhs.kind
-                && let [segment] = &path.segments
-                && segment.ident == ident
-            {
-                true
-            } else {
-                false
-            }
-        }
-    }
-}
-
-#[derive(Debug, Clone, Copy)]
-enum ExprOrIdent<'a> {
-    Expr(&'a Expr<'a>),
-    Ident(Ident),
-}
-
->>>>>>> 9074da0b
 fn parse<'a, 'hir>(stmt: &'a Stmt<'hir>) -> Option<(ExprOrIdent<'hir>, &'a Expr<'hir>)> {
     if let StmtKind::Semi(expr) = stmt.kind {
         if let ExprKind::Assign(lhs, rhs, _) = expr.kind {
