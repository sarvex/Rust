--- conflicted
+++ resolved
@@ -1259,7 +1259,6 @@
     }
 }
 
-<<<<<<< HEAD
 #[cfg(not(stage0))]
 #[stable(feature = "rust1", since = "1.0.0")]
 impl<'a, K, Q: ?Sized, V, S> Index<&'a Q> for HashMap<K, V, S>
@@ -1275,8 +1274,6 @@
     }
 }
 
-=======
->>>>>>> 6a5b1e9f
 /// HashMap iterator.
 #[stable(feature = "rust1", since = "1.0.0")]
 pub struct Iter<'a, K: 'a, V: 'a> {
